--- conflicted
+++ resolved
@@ -19,43 +19,7 @@
 import great_expectations.dataset.autoinspect as autoinspect
 from great_expectations.util import types
 
-<<<<<<< HEAD
-=======
 CONTEXTS = ['PandasDataset', 'SqlAlchemyDataset', 'SparkDFDataset']
-
-SQLITE_TYPES = {
-        "varchar": sqlitetypes.VARCHAR,
-        "char": sqlitetypes.CHAR,
-        "int": sqlitetypes.INTEGER,
-        "smallint": sqlitetypes.SMALLINT,
-        "datetime": sqlitetypes.DATETIME(truncate_microseconds=True),
-        "date": sqlitetypes.DATE,
-        "float": sqlitetypes.FLOAT,
-        "bool": sqlitetypes.BOOLEAN
-}
-
-POSTGRESQL_TYPES = {
-        "text": postgresqltypes.TEXT,
-        "char": postgresqltypes.CHAR,
-        "int": postgresqltypes.INTEGER,
-        "smallint": postgresqltypes.SMALLINT,
-        "timestamp": postgresqltypes.TIMESTAMP,
-        "date": postgresqltypes.DATE,
-        "float": postgresqltypes.FLOAT,
-        "bool": postgresqltypes.BOOLEAN
-}
-
-SPARK_TYPES = {
-    "string": sparktypes.StringType,
-    "int": sparktypes.IntegerType,
-    "date": sparktypes.DateType,
-    "timestamp": sparktypes.TimestampType,
-    "float": sparktypes.DoubleType,
-    "bool": sparktypes.BooleanType,
-    "object": sparktypes.DataType,
-    "null": sparktypes.NullType
-}
->>>>>>> a609213d
 
 # Taken from the following stackoverflow:
 # https://stackoverflow.com/questions/23549419/assert-that-two-dictionaries-are-almost-equal
@@ -164,13 +128,11 @@
         data_reshaped = list(zip(*[v for _, v in data.items()]))
         if schemas and 'spark' in schemas:
             schema = schemas['spark']
-<<<<<<< HEAD
             spark_schema = types.get_schema(schemas['spark'], Datasets.SPARK)
-=======
             # sometimes first method causes Spark to throw a TypeError
             try:
                 spark_schema = sparktypes.StructType([
-                    sparktypes.StructField(column, SPARK_TYPES[schema[column]]())
+                    sparktypes.StructField(column, types.SPARK_TYPES[schema[column]]())
                     for column in schema
                 ])
                 spark_df = spark.createDataFrame(data_reshaped, spark_schema)
@@ -181,7 +143,7 @@
                 ])
                 spark_df = spark.createDataFrame(data_reshaped, string_schema)
                 for c in spark_df.columns:
-                    spark_df = spark_df.withColumn(c, spark_df[c].cast(SPARK_TYPES[schema[c]]()))
+                    spark_df = spark_df.withColumn(c, spark_df[c].cast(types.SPARK_TYPES[schema[c]]()))
         elif len(data_reshaped) == 0:
             # if we have an empty dataset and no schema, need to assign an arbitrary type
             columns = list(data.keys())
@@ -189,7 +151,6 @@
                 sparktypes.StructField(column, sparktypes.StringType())
                 for column in columns
             ])
->>>>>>> a609213d
             spark_df = spark.createDataFrame(data_reshaped, spark_schema)
         else:
             # if no schema provided, uses Spark's schema inference
