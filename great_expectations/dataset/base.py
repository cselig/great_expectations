--- conflicted
+++ resolved
@@ -89,8 +89,6 @@
                             }
                         else:
                             return_obj = False
-
-<<<<<<< HEAD
                     else:
                         raise(err)
 
@@ -99,30 +97,6 @@
                         #!!! Not sure the deepcopy is strictly necessary.
                         #!!! This issue applies to our DocDict: https://github.com/aparo/pyes/issues/114
                         # return_obj["expectation_type"] = copy.deepcopy(dict(expectation_config))
-=======
-            #Finally, execute the expectation method itself
-            return_obj = func(self, output_format=output_format, **all_args)
-            # try:
-            #     return_obj = func(self, output_format=output_format, **all_args)
-
-            # except Exception as err:
-            #     if catch_exceptions:
-            #         raised_exception = True
-            #         exception_traceback = traceback.format_exc()
-
-            #         if output_format != "BOOLEAN_ONLY":
-            #             return_obj = {
-            #                 "success" : False,
-            #                 "exception_list": None,
-            #                 "exception_index_list": None
-            #             }
-            #         else:
-            #             return_obj = False
-
-            #     else:
-            #         raise(err)
->>>>>>> 4e1fafa4
-
                         return_obj["expectation_type"] = expectation_config["expectation_type"]
                         return_obj["expectation_kwargs"] = copy.deepcopy(dict(expectation_config["kwargs"]))
 
